--- conflicted
+++ resolved
@@ -30,12 +30,7 @@
 				#'equator09', 'equator10', 'equator11', 'equator12', 'equator13',
 				#'equator14', 'equator15', 'equator21', 'equator22', 'equator23',
 				#'hectomap']
-<<<<<<< HEAD
 	fields = ['equator08', 'equator09', 'equator10', 'equator11', 'equator12', 'equator13', 'equator14', 'equator15']
-=======
-	#fields = ['equator21', 'equator22', 'equator23', 'equator00', 'equator01', 'equator02', 'equator08', 'equator09', 'equator10', 'equator11', 'equator12', 'equator13', 'equator14', 'equator15']
-	fields = ['aegis']
->>>>>>> 486b75e9
 	#lists detailing which sub-fields belong to which equatorial field
 	equatora = [f'equator{i:02d}' for i in [21,22,23,0,1,2]]
 	equatorb = [f'equator{i:02d}' for i in [8,9,10,11,12,13,14,15]]
