#####################################################################################################
# Config file for the pHSC3 pipeline.
#####################################################################################################


################
#### GLOBAL ####
################

class cf_global:

	#whether to run on glamdring or locally
	LOCAL = True

	#relevant directories (dependent on whether being run locally or on glamdring)
	if LOCAL:
		PATH_PIPE = '/home/cornisht/LSST_clustering/pHSC3/'			#path to pipeline scripts
		PATH_DATA = '/home/cornisht/LSST_clustering/Data/HSC_DR3/'	#where the raw data are stored
		PATH_OUT =  f'{PATH_PIPE}out/'								#main directory for outputs
	else:
		PATH_PIPE = '/mnt/zfsusers/tcornish/pHSC3/'					#path to pipeline scripts
		PATH_DATA = '/mnt/extraspace/tmcornish/Datasets/HSC_DR3/'	#where the raw data are stored
		PATH_OUT = '/mnt/extraspace/tmcornish/pHSC3_out/'			#main directory for outputs
	#directory for figures
	PATH_PLOTS = PATH_OUT + 'figures/'
	

	#data release
	dr = 'pdr3_wide'

	#lists detailing which sub-fields belong to which equatorial field
	equatora = [f'equator{i:02d}' for i in [21,22,23,0,1,2]]
	equatorb = [f'equator{i:02d}' for i in [8,9,10,11,12,13,14,15]]
	
	#fields for which the pipeline is to be run
	#fields = ['aegis']
	fields = ['hectomap']
	#fields = equatora
	#fields = equatorb
	#fields = ['hectomap'] + equatora + equatorb

	#file containing the metadata
	metafile = f'{PATH_DATA}PDR3_WIDE_frames.fits'
	#basename to be given to the split metadata files
	metasplit = 'frames_metadata.fits'

	#main photometric band
	band = 'i'
	#list of all photometric bands
	bands = ['g', 'r', 'i', 'z', 'y']
	#dictionary of alternative names for certain bands
	bands_alt = {
		'i' : ['i2'],
		'r' : ['r2']
	}

	#S/N thresholds in primary band and other bands
	sn_pri = 10.
	sn_sec = 5.
	#depth limit in primary band
	depth_cut = 24.5

	#names to be given to the relevant catalogues
	cat_basic = 'basicclean_catalogue.hdf5'
	cat_main = 'clean_catalogue.hdf5'
	cat_stars = 'star_catalogue.hdf5'
	cat_tomo = 'tomography_catalogue.hdf5'

	#NSIDE parameter for the low- and high-resolution components of the maps
	nside_lo = 32
	nside_hi = 512
	#low-resolution NSIDE parameter to use for splitting the data
	nside_cover = 8
	
	#threshold below which pixels in the survey mask will be considered masked
	weight_thresh = 0.5

	#basenames for the various maps
	dustmaps = f'dustmaps_{nside_hi}.hsp'
	bo_mask = f'bo_mask_{nside_hi}.hsp'
	masked_frac = f'masked_fraction_{nside_hi}.hsp'
	survey_mask = f'survey_mask_{nside_hi}.hsp'
	star_map = f'star_counts_{nside_hi}.hsp'
	depth_map = f'depth_map_{nside_hi}.hsp'

	#basenames for the count and density maps
	ngal_maps = f'ngal_maps_{nside_hi}.hsp'
	deltag_maps = f'deltag_maps_{nside_hi}.hsp'

	#redshift column to use for tomography
	zcol = 'pz_best_dnnz'
	#redshift bin edges
	zbins = [0.3, 0.6, 0.9, 1.2, 1.5]


	@classmethod
	def get_global_fields(cls):
		fields_global = []
		if 'hectomap' in cls.fields:
			fields_global.append('hectomap')
		if 'aegis' in cls.fields:
			fields_global.append('aegis')
		if any(x in cls.equatora for x in cls.fields):
			fields_global.append('equatora')
		if any(x in cls.equatorb for x in cls.fields):
			fields_global.append('equatorb')

		return fields_global


##################
#### get_data ####
##################

class getData(cf_global):

	name = 'getData'

	#submit/download data requests
	submit = True
	download = True
	#include photo-z information
	photoz = True
	#apply cuts based on existing flags in the catalogues
	strict_cuts = True

	#maximum number of sources allowed before catalogues split for field
	Nmax = 20_000_000

	@classmethod
	def suffix(cls):
		suff = '_forced'
		if not cls.strict_cuts:
			suff += '_shearcat'
		return suff


########################
#### split_metadata ####
########################

class splitMetadata(cf_global):

	name = 'splitMetadata'

	#boundaries of each global field, ordered [RA_min, RA_max, DEC_min, DEC_max]
	bounds = {
		'aegis' : [212., 216., 51.6, 53.6],
		'equatora' : [326.25, 41.25, -8., 8.],
		'equatorb' : [125., 227.5, -4., 7.],
		'hectomap' : [195., 255., 41.5, 45.]
	}

	#whether to further split the metadata by filter (can help Decasu avoid memory issues)
	split_by_band = True


##########################
#### clean_catalogues ####
##########################

class cleanCats(cf_global):

	name = 'cleanCats'

	#parts of the naming structure for raw data files
	prefix = f'{cf_global.dr.upper()}_'
	suffix = getData.suffix()

	#blending cut (maximum allowed flux estimated to be from blending)
	blend_cut = 10. ** (-0.375)

	@classmethod
	def fields_in_global(cls):
		fields_global = cls.get_global_fields()
		f_in_g = {}
		for g in fields_global:
			if g == 'equatora':
				f_in_g[g] = [f for f in cls.equatora if f in cls.fields]
			elif g == 'equatorb':
				f_in_g[g] = [f for f in cls.equatorb if f in cls.fields]
			else:
				f_in_g[g] = [g]
		return f_in_g



##################################
#### make_maps_from_catalogue ####
##################################

class makeMapsFromCat(cf_global):

	name = 'makeMapsFromCat'

	#NSIDE for the upgraded-resolution version of the bright object mask
	nside_mask = 16384

	#column names for flags identifying sources near bright objects
	bo_flags = [f'{cf_global.band}_mask_brightstar_ghost15',
				f'{cf_global.band}_mask_brightstar_halo',
				f'{cf_global.band}_mask_brightstar_blooming']


#################################
#### make_maps_from_metadata ####
#################################

class makeMapsFromMetadata(splitMetadata):

	name = 'makeMapsFromMetadata'

	#decasu config file
	configfile = f'{cf_global.PATH_PIPE}decasu_config_hpix_hsc_dr3.yaml'
	#number of cores to use if running locally (if running on glamdring need to specify that elsewhere)
	ncores = 18
	


##########################
#### make_galaxy_maps ####
##########################

class makeGalaxyMaps(cf_global):

	name = 'makeGalaxyMaps'


###############################
#### compute_power_spectra ####
###############################

class computePowerSpectra(cf_global):

	name = 'computePowerSpectra'

	#systematics maps to deproject
	systs = [
		#cf_global.dustmaps
		]
	
<<<<<<< HEAD
	#TODO: add option to incorporate all decasu output maps in systs

	#approximately logarithmically-spaced bandpowers used in Nicola+19
	use_N19_bps = False
	bpw_edges = [100, 200, 300, 400, 600, 800, 1000, 1400, 1800, 2200, 3000,
			 3800, 4600, 6200, 7800, 9400, 12600, 15800]
	#Number of bandpowers to use if not using edges from Nicola+19
	nbpws = 18
	#minimum ell (i.e. largest scale) to use
	ell_min = 1
	#whether to use linear or log spacing for the bandpowers
	log_spacing = False

	#whether to multiply the C_ells by l(l+1)/(2*pi) for the figure
	normalise = False
=======
	#TODO: add option to incorporate all systematics in the syst directory
>>>>>>> 2ecd3120
	
	#output file for power spectrum information
	outfile = f'power_spectra_info_{cf_global.nside_hi}.hdf5'

	
############################
#### make_txpipe_inputs ####
############################

class makeTXPipeInputs(cf_global):

	name = 'makeTXPipeInputs'

<|MERGE_RESOLUTION|>--- conflicted
+++ resolved
@@ -239,7 +239,6 @@
 		#cf_global.dustmaps
 		]
 	
-<<<<<<< HEAD
 	#TODO: add option to incorporate all decasu output maps in systs
 
 	#approximately logarithmically-spaced bandpowers used in Nicola+19
@@ -255,9 +254,6 @@
 
 	#whether to multiply the C_ells by l(l+1)/(2*pi) for the figure
 	normalise = False
-=======
-	#TODO: add option to incorporate all systematics in the syst directory
->>>>>>> 2ecd3120
 	
 	#output file for power spectrum information
 	outfile = f'power_spectra_info_{cf_global.nside_hi}.hdf5'
