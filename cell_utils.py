############################################################################################################
# Module containing convenience functions for calculating angular power spectra.
############################################################################################################

import pymaster as nmt
import numpy as np


<<<<<<< HEAD
def get_bin_pairings(nbins, auto_only=False):
	'''
	Returns pairs of IDs for each tomographic bin being analysed. Also
	returns comma-separated string versions of the ID pairs.
=======
def get_bin_pairings(nbins, auto_only=False, labels=None):
	'''
	Returns pairs of IDs for each tomographic bin being analysed. Also
	returns comma-separated string versions of the ID pairs, or if specific
	labels have been provided will return those labels paired in the same
	order as the bin indices.
>>>>>>> a69049b0

	Parameters
	----------
	nbins: int
		Number of bins being considered.
	
	auto_only: bool
		If True, will only return each bin paired with itself.
	
<<<<<<< HEAD
	Returns
	-------
	pairings: list[tuple]
=======
	labels: list[str] or None
		(Optional) Specific labels to assign to each bin. If None, will
		return string versions of the indices assigned to each bin.
	
	Returns
	-------
	pairings: list[tuple[int]]
>>>>>>> a69049b0
		List of possible bin pairings.
	
	pairings_s: list[str]
		List of comma-separated string versions of the ID pairs.
<<<<<<< HEAD
=======
	
	label_pairs: list[tuple[str]]
		List of bin label pairings.
>>>>>>> a69049b0
	'''
	import itertools

	l = list(range(nbins))
	if auto_only:
		pairings = [(i,i) for i in l]
	else:
		pairings = [i for i in itertools.product(l,l) if tuple(reversed(i)) >= i]
	pairings_s = [f'{p[0]},{p[1]}' for p in pairings]
<<<<<<< HEAD
	return pairings, pairings_s


def get_bpw_edges(nside, nbpws, ell_min=0, log_spacing=False):
	'''
	Returns bandpower edges for use in power spectra calculation, given
	the NSIDE of the maps being considered and the desired number of
	bandpowers. Can be linear or log-spaced. Note that NaMaster treats
	upper bin edges as exclusive; in order to have the uppermost edge
	equal to 3 * NSIDE - 1 (as is typically desired), it is necessary
	to set ell_max = 3 * NSIDE here.

	Parameters
	----------
	nside: int
		NSIDE of the map(s) being considered. 
	
	npws: int
		Desired number of bandpowers.
	
	ell_min: int
		Minimum multipole to consider.
	
	log_spacing: bool
		Whether to use log spacing instead of linear for bandpower edges.
	
	Returns
	-------
	bpw_edges: numpy.ndarray
		Array containing the edges of each bandpower. Has length nbpws+1.
	'''
	#maximum multipole
	ell_max = 3 * nside
	#compute bandpower edges with this information
	if log_spacing:
		bpw_edges = np.unique(np.geomspace(ell_min, ell_max, nbpws+1).astype(int))
	else:
		bpw_edges = np.unique(np.linspace(ell_min, ell_max, nbpws+1).astype(int))
	
	#check if any bins were lost due to spacing being too small 
	n_removed = (nbpws + 1) - len(bpw_edges)
	if n_removed > 0:
		print(f'WARNING: {n_removed} bins were lost due to spacing between bins being too small.')
	
	return bpw_edges

=======
	
	if labels is None:
		return pairings, pairings_s
	else:
		label_pairs = [(labels[p[0]],labels[p[1]]) for p in pairings]
		return pairings, pairings_s, label_pairs


def get_bpw_edges(ell_max, ell_min=1., nbpws=10, spacing='linear'):
	'''
	Returns an array of bandpower edges for use in pseudo-Cl computation, based on the
	specified maximum and (optional) minimum multipole, and the type of spacing between 
	bandpowers.

	Parameters
	----------

	ell_max: int
		Maximum multipole to be considered.
	
	ell_min: int (optional)
		Minimum multipole to be considered (assumed to be 1 by default).
	
	nbpws: int
		Desired number of bandpowers.
	
	spacing: str (optional)
		String specifying the desired type of spacing between bandpowers. Must be one
		of either 'linear', 'log' or 'N19' (Nicola+19 bandpower edges). NOTE: selecting
		'N19' will overwrite ell_min and nbpws.
	
	Returns
	-------
	bpw_edges: np.ndarray[int]
		Array containing the edges of each bandpower.
	'''
	if spacing == 'N19':
		bpw_edges = np.array([100, 200, 300, 400, 600, 800, 1000, 1400, 1800, 2200, 3000,
			 3800, 4600, 6200, 7800, 9400, 12600, 15800]).astype(int)
		#remove any bin edges higher then ell_max
		bpw_edges = bpw_edges[bpw_edges <= ell_max]
	elif spacing == 'linear':
		bpw_edges = np.unique(np.linspace(ell_min, ell_max, nbpws+1).astype(int))
	elif spacing == 'log':
		bpw_edges = np.unique(np.geomspace(ell_min, ell_max, nbpws+1).astype(int))
	else:
		raise ValueError('spacing must be one of "linear", "log", or "N19".')
	
	return bpw_edges
>>>>>>> a69049b0


def get_data_from_sacc(s, auto_only=False):
	'''
	Retrieves the relevant covariance information, which depends on the
	user settings in config.py.

	Parameters
	----------
	s: sacc.sacc.Sacc
		Sacc object containing the angular power spectrum information.
	
	auto_only: bool
		If True, retrieves information for the autocorrelations only.

	Returns
	-------
	ells: np.ndarray
		Array of multipoles at which the power spectra are defined (i.e. effective
		multipoles of each bandpower).
	
	cells: np.ndarray
		Array of arrays containing the desired power spectra.
	
	cov: np.ndarray
		Matrix of the relevant convariances.
	'''

	#get the tracer combinations
	combos = s.get_tracer_combinations()
	#get the number of tomographic bins
	nbins = len(np.unique(combos))
	#get the full covariance matrix from the Sacc
	cov_full = s.covariance.covmat

	if auto_only:
		#cycle through the redshift bins
		ells, cells, inds = [], [], []
		for i in range(nbins):
			ells_now, cells_now, inds_now = s.get_ell_cl('cl_00', f'bin_{i}', f'bin_{i}', return_ind=True)
			ells.append(ells_now)
			cells.append(cells_now)
			inds.extend(list(inds_now))
		#use the returned indices to retrieve the relevant covariance information
		cov = cov_full[inds][:,inds]
	
	else:
		#get data for all power spectra
		ell_cl = [s.get_ell_cl('cl_00', i, j) for i, j in combos]
		cov = cov_full
		#list the ells and cells for each pairing
		ells = [ell_cl[i][0] for i in range(len(ell_cl))]
		cells = [ell_cl[i][1] for i in range(len(ell_cl))]
	
	return ells, cells, cov
	

def select_from_sacc(s, tracer_combos, data_type):
	'''
	Given a Sacc object and a set of tracer combinations, will return a new Sacc object
	containing only the information for those tracer combinations.

	Parameters
	----------
	s: sacc.sacc.Sacc or str
		The Sacc object containing the information for many tracers. If a string, must be 
		the path to a Sacc file.
	
	tracer_combos: list[tuple]
		List of tuples, with each tuple containing a pair of tracer names.
	
	data_type: str
		Data type for which the information is to be extracted. E.g. 'cl_00' or
		'galaxy_density_cl'. Use print(sacc.standard_types) to see list of possible
		values.
	
	Returns
	-------
	s_new: sacc.sacc.Sacc
		Sacc object containing only the desired information.
	'''
	import sacc

	#check if input is a string
	if type(s) == str:
		s = sacc.Sacc.load_fits(s)

	#get the unique tracer names
	tc_unique = np.unique(tracer_combos)
	#set up a new Sacc object and add tracers
	s_new = sacc.Sacc()
	for tc in tc_unique:
		s_new.add_tracer_object(s.get_tracer(tc))
	#now add ell and C_ell info for each desired combination
	inds_all = []
	for tc in tracer_combos:
		ells, cells, inds = s.get_ell_cl(data_type, *tc, return_ind=True)
		#get the window functions
		wins = s.get_bandpower_windows(inds)
		#add the ell_cl info
		s_new.add_ell_cl(data_type, *tc, ells, cells, window=wins)
		#add the indices to the list
		inds_all.extend(list(inds))
	#add the covariance info
	if s.covariance is not None:
		s_new.covariance = sacc.covariance.FullCovariance(s.covariance.covmat[inds_all][:,inds_all])
	else:
		s_new.covariance = None

	return s_new
	


def compute_covariance(w, cw, f_i1, f_i2, f_j1=None, f_j2=None, f_sky=None, return_cl_coupled=False, return_cl_guess=False):
	'''
	Computes the Gaussian covariance for a pair of angular power spectra,
	given the fields used to compute said spectra. 
	NOTE: this currently assumes the same mask is used for all fields
	involved.

	Parameters
	----------
	w: pymaster.NmtWorkspace
		NaMaster workspace defined with the mask applied to all invovled fields.
	
	cw: pymaster.NmtCovarianceWorkspace
		Covariance workspace defined with the mask applied to all invovled 
		fields.
	
	f_i1, f_i2: pymaster.NmtField, pymaster.NmtField
		Fields contributing to the first power spectrum.
	
	f_j1, f_j2: pymaster.NmtField, pymaster.NmtField
		Fields contributing to the second power spectrum. If None, will be set
		to f_i1 and f_i2.
	
	f_sky: float
		Estimate of the observed sky fraction (assumed the same for all fields).
		If None, will calculate using the mask.
	
	return_cl_coupled: bool
		Whether to return the coupled C_ells computed as part of the covariance
		calculation.
	
	return_cl_guess: bool
		Whether to return the best-guess coupled C_ells computed as part of the 
		covariance calculation.
	
	Returns
	-------
	covar: numpy.ndarray
		Covariance matrix for the pair of angular power spectra.
	
	err_cell: numpy.ndarray
		1-sigma uncertainty for the cross-correlation in each bandpower.
	
	cl_coupled_X1Y2: list[numpy.ndarray]
		(Optional) Coupled C_ells for each field pair.
	
	cl_guess_X1Y2: list[numpy.ndarray]
		(Optional) Best-guess coupled C_ells for each field pair.
	'''
	#see if additional fields have been provided for the second power spectrum
	if f_j1 is None:
		f_j1 = f_i1
	if f_j2 is None:
		f_j2 = f_i2
	
	#if no sky fraction estimate is provided, compute from mask
	if f_sky is None:
		f_sky = np.mean(f_i1.get_mask() ** 2.)
	
	#compute coupled c_ells for each possible combination of i and j
	cl_coupled_i1j1 = nmt.compute_coupled_cell(f_i1, f_j1)
	cl_coupled_i1j2 = nmt.compute_coupled_cell(f_i1, f_j2)
	cl_coupled_i2j1 = nmt.compute_coupled_cell(f_i2, f_j1)
	cl_coupled_i2j2 = nmt.compute_coupled_cell(f_i2, f_j2)
	#use these along with the mask to get a guess of the true C_ell
	cl_guess_i1j1 = cl_coupled_i1j1 / f_sky
	cl_guess_i1j2 = cl_coupled_i1j2 / f_sky
	cl_guess_i2j1 = cl_coupled_i2j1 / f_sky
	cl_guess_i2j2 = cl_coupled_i2j2 / f_sky


	covar = nmt.gaussian_covariance(cw, 
									0, 0, 0, 0,			#spin of each field
									[cl_guess_i1j1[0]],	
									[cl_guess_i1j2[0]],
									[cl_guess_i2j1[0]],
									[cl_guess_i2j2[0]],
									w)
	#errorbars for each bandpower
	err_cell = np.diag(covar) ** 0.5

	to_return = [covar, err_cell]
	if return_cl_coupled:
		to_return.append([cl_coupled_i1j1, cl_coupled_i1j2, cl_coupled_i2j1, cl_coupled_i2j2])
	if return_cl_guess:
		to_return.append([cl_guess_i1j1, cl_guess_i1j2, cl_guess_i2j1, cl_guess_i2j2])


	return (*to_return,)


def apply_scale_cuts(ells, cells, cov, lmin, lmax, labels=None):
	'''
	Applies scale cuts to the data involved in the fit.

	Parameters
	----------
	ells: list[numpy.ndarray]
		List of arrays containing the effective multipoles for each 
		bin pairing.
	
	cells: list[numpy.ndarray]
		List of arrays containing the angular power spectra for each 
		bin pairing.
	
	cov: numpy.ndarray or None
		Covariance matrix for the angular power spectra.
	
	lmin: int or list[int]
		Minimum multipole to include for each power spectrum. If a single value,
		will apply to all power spectra provided; otherwise, lmin must be a list
		with length equal to the number of power spectra. 
	
	lmax: int or list[int]
		Maximum multipole to include for each power spectrum. If a single value,
		will apply to all power spectra provided; otherwise, lmin must be a list
		with length equal to the number of power spectra. 
	
	labels: list[str] or None
		List of labels to assign to each scale cut. If None, will simply label
		each cut with an index ranging from 0 to N(C_ells)-1.
		
	Returns
	-------
	ells_cut: list[numpy.ndarray]
		List of effective multipoles after applying the scale cuts.
	
	cells_cut: list[numpy.ndarray]
		List of C_ells after applying the scale cuts.
	
	cov_cut: numpy.ndarray
		Covariance matrix after applying the scale cuts.
	'''

	#determine number of power spectra provided
	if np.ndim(ells) > 1:
		N_cells = len(ells)
	else:
		N_cells = 1
		ells = [ells]
		cells = [cells]

	#set up a dictionary for the cuts
	if labels is None:
		labels = list(range(N_cells))
	
	#if lmin and lmax are single values, fill arrays of length N_cells with them
	if type(lmin) == int:
		lmin = np.full(N_cells, lmin)
	if type(lmax) == int:
		lmax = np.full(N_cells, lmax)

	#copy the inputs to avoid overwriting them
	ells_cut = ells.copy()
	cells_cut = cells.copy()
	cov_cut = cov.copy()

	#set up a list for containing the masks for each bin pairing
	masks = []
	#cycle through the bin pairings
	for i in range(N_cells):
		#mask the multipoles above/below lmax/lmin
		lmask = (ells_cut[i] <= lmax[i]) * (ells_cut[i] > lmin[i])
		ells_cut[i] = ells_cut[i][lmask]
		cells_cut[i] = cells_cut[i][lmask]
		#append the mask to the list
		masks.append(lmask)
	#to mask the covariance matrix, combine and flatten all masks, then
	#take the outer product with itself
	masks = np.array(masks).flatten()
	nkeep = int(masks.sum())
	covmask = np.outer(masks, masks)
	cov_cut = cov[covmask].reshape((nkeep, nkeep))
	
	return ells_cut, cells_cut, cov_cut<|MERGE_RESOLUTION|>--- conflicted
+++ resolved
@@ -6,19 +6,12 @@
 import numpy as np
 
 
-<<<<<<< HEAD
-def get_bin_pairings(nbins, auto_only=False):
-	'''
-	Returns pairs of IDs for each tomographic bin being analysed. Also
-	returns comma-separated string versions of the ID pairs.
-=======
 def get_bin_pairings(nbins, auto_only=False, labels=None):
 	'''
 	Returns pairs of IDs for each tomographic bin being analysed. Also
 	returns comma-separated string versions of the ID pairs, or if specific
 	labels have been provided will return those labels paired in the same
 	order as the bin indices.
->>>>>>> a69049b0
 
 	Parameters
 	----------
@@ -28,11 +21,6 @@
 	auto_only: bool
 		If True, will only return each bin paired with itself.
 	
-<<<<<<< HEAD
-	Returns
-	-------
-	pairings: list[tuple]
-=======
 	labels: list[str] or None
 		(Optional) Specific labels to assign to each bin. If None, will
 		return string versions of the indices assigned to each bin.
@@ -40,17 +28,13 @@
 	Returns
 	-------
 	pairings: list[tuple[int]]
->>>>>>> a69049b0
 		List of possible bin pairings.
 	
 	pairings_s: list[str]
 		List of comma-separated string versions of the ID pairs.
-<<<<<<< HEAD
-=======
 	
 	label_pairs: list[tuple[str]]
 		List of bin label pairings.
->>>>>>> a69049b0
 	'''
 	import itertools
 
@@ -60,54 +44,6 @@
 	else:
 		pairings = [i for i in itertools.product(l,l) if tuple(reversed(i)) >= i]
 	pairings_s = [f'{p[0]},{p[1]}' for p in pairings]
-<<<<<<< HEAD
-	return pairings, pairings_s
-
-
-def get_bpw_edges(nside, nbpws, ell_min=0, log_spacing=False):
-	'''
-	Returns bandpower edges for use in power spectra calculation, given
-	the NSIDE of the maps being considered and the desired number of
-	bandpowers. Can be linear or log-spaced. Note that NaMaster treats
-	upper bin edges as exclusive; in order to have the uppermost edge
-	equal to 3 * NSIDE - 1 (as is typically desired), it is necessary
-	to set ell_max = 3 * NSIDE here.
-
-	Parameters
-	----------
-	nside: int
-		NSIDE of the map(s) being considered. 
-	
-	npws: int
-		Desired number of bandpowers.
-	
-	ell_min: int
-		Minimum multipole to consider.
-	
-	log_spacing: bool
-		Whether to use log spacing instead of linear for bandpower edges.
-	
-	Returns
-	-------
-	bpw_edges: numpy.ndarray
-		Array containing the edges of each bandpower. Has length nbpws+1.
-	'''
-	#maximum multipole
-	ell_max = 3 * nside
-	#compute bandpower edges with this information
-	if log_spacing:
-		bpw_edges = np.unique(np.geomspace(ell_min, ell_max, nbpws+1).astype(int))
-	else:
-		bpw_edges = np.unique(np.linspace(ell_min, ell_max, nbpws+1).astype(int))
-	
-	#check if any bins were lost due to spacing being too small 
-	n_removed = (nbpws + 1) - len(bpw_edges)
-	if n_removed > 0:
-		print(f'WARNING: {n_removed} bins were lost due to spacing between bins being too small.')
-	
-	return bpw_edges
-
-=======
 	
 	if labels is None:
 		return pairings, pairings_s
@@ -157,7 +93,51 @@
 		raise ValueError('spacing must be one of "linear", "log", or "N19".')
 	
 	return bpw_edges
->>>>>>> a69049b0
+
+
+def get_bpw_edges(nside, nbpws, ell_min=0, log_spacing=False):
+	'''
+	Returns bandpower edges for use in power spectra calculation, given
+	the NSIDE of the maps being considered and the desired number of
+	bandpowers. Can be linear or log-spaced. Note that NaMaster treats
+	upper bin edges as exclusive; in order to have the uppermost edge
+	equal to 3 * NSIDE - 1 (as is typically desired), it is necessary
+	to set ell_max = 3 * NSIDE here.
+
+	Parameters
+	----------
+	nside: int
+		NSIDE of the map(s) being considered. 
+	
+	npws: int
+		Desired number of bandpowers.
+	
+	ell_min: int
+		Minimum multipole to consider.
+	
+	log_spacing: bool
+		Whether to use log spacing instead of linear for bandpower edges.
+	
+	Returns
+	-------
+	bpw_edges: numpy.ndarray
+		Array containing the edges of each bandpower. Has length nbpws+1.
+	'''
+	#maximum multipole
+	ell_max = 3 * nside
+	#compute bandpower edges with this information
+	if log_spacing:
+		bpw_edges = np.unique(np.geomspace(ell_min, ell_max, nbpws+1).astype(int))
+	else:
+		bpw_edges = np.unique(np.linspace(ell_min, ell_max, nbpws+1).astype(int))
+	
+	#check if any bins were lost due to spacing being too small 
+	n_removed = (nbpws + 1) - len(bpw_edges)
+	if n_removed > 0:
+		print(f'WARNING: {n_removed} bins were lost due to spacing between bins being too small.')
+	
+	return bpw_edges
+
 
 
 def get_data_from_sacc(s, auto_only=False):
